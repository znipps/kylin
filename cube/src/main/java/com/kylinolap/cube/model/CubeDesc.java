--- conflicted
+++ resolved
@@ -481,11 +481,7 @@
                     tableNames = new LinkedList<TableDesc>();
                     columnTableMap.put(colName, tableNames);
                 } 
-<<<<<<< HEAD
                 tableNames.add(table);
-=======
-                tableNames.add(table.getIdentity());
->>>>>>> a8311d2e
             }
         }
         
