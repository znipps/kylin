{
  "uuid": "a24ca905-1fc6-4f67-985c-38fa5aeafd92",
  "name": "test_kylin_cube_with_slr_desc",
  "model_name": "test_kylin_with_slr_model_desc",
  "filter_condition": null,
  "cube_partition_desc": {
    "partition_date_column": "default.test_kylin_fact.cal_dt",
    "partition_date_start": 0,
    "cube_partition_type": "APPEND"
  },
  "dimensions": [
    {
      "name": "cal_dt",
      "column": ["edw.test_cal_dt.cal_dt"],
      "derived": ["week_beg_dt"]
    },
    {
      "name": "category",
      "column": ["default.test_category_groupings.meta_categ_name", "default.test_category_groupings.categ_lvl2_name", "default.test_category_groupings.categ_lvl3_name"],
      "derived": ["USER_DEFINED_FIELD1", "USER_DEFINED_FIELD3", "UPD_DATE", "UPD_USER"],
      "hierarchy": true
    },
    {
      "name": "lstg_format_name",
      "column": ["default.test_kylin_fact.lstg_format_name"]
    },
    {
      "name": "site_id",
      "column": ["edw.test_sites.site_id"],
      "derived": ["site_name", "cre_user"]
    },
    {
      "name": "seller_type_cd",
<<<<<<< HEAD
      "column": ["test_seller_type_dim.seller_type_cd"],
=======
      "column": ["edw.test_seller_type_dim.slr_segment_cd"],
>>>>>>> a8311d2e
      "derived": ["seller_type_desc"]
    },
    {
      "name": "seller_id",
      "column": ["default.test_kylin_fact.seller_id"]
    }
  ],
  "measures": [
    {
      "id": "1",
      "name": "gmv_sum",
      "function": {
        "expression": "sum",
        "returntype": "decimal",
        "parameter": {
          "type": "column",
          "value": "price"
        }
      }
    },
    {
      "id": "2",
      "name": "gmv_min",
      "function": {
        "expression": "min",
        "returntype": "decimal",
        "parameter": {
          "type": "column",
          "value": "price"
        }
      }
    },
    {
      "id": "3",
      "name": "gmv_max",
      "function": {
        "expression": "max",
        "returntype": "decimal",
        "parameter": {
          "type": "column",
          "value": "price"
        }
      }
    },
    {
      "id": "4",
      "name": "trans_cnt",
      "function": {
        "expression": "count",
        "returntype": "bigint",
        "parameter": {
          "type": "constant",
          "value": "1"
        }
      }
    }
  ],
  "rowkey":{
    "rowkey_columns": [
      { "column": "seller_id",        "length": 18,  "mandatory": "true" },
      { "column": "cal_dt",           "dictionary": "date(yyyy-mm-dd)" },
      { "column": "leaf_categ_id",    "dictionary": "string" },
      { "column": "meta_categ_name",  "dictionary": "string" },
      { "column": "categ_lvl2_name",  "dictionary": "string" },
      { "column": "categ_lvl3_name",  "dictionary": "string" },
      { "column": "lstg_format_name", "length": 12  },
      { "column": "lstg_site_id",     "dictionary": "string" },
      { "column": "slr_segment_cd",   "dictionary": "string" }
    ],
	"aggregation_groups": [
	  ["leaf_categ_id","meta_categ_name","categ_lvl2_name","categ_lvl3_name","cal_dt"]
	]
  },
  "hbase_mapping": {
    "column_family": [
      {
        "name": "f1",
        "columns": [
          {
            "qualifier": "m",
            "measure_refs": [
              "gmv_sum",
              "gmv_min",
              "gmv_max",
              "trans_cnt"
            ]
          }
        ]
      }
    ]
  }
}
<|MERGE_RESOLUTION|>--- conflicted
+++ resolved
@@ -1,130 +1,126 @@
-{
-  "uuid": "a24ca905-1fc6-4f67-985c-38fa5aeafd92",
-  "name": "test_kylin_cube_with_slr_desc",
-  "model_name": "test_kylin_with_slr_model_desc",
-  "filter_condition": null,
-  "cube_partition_desc": {
-    "partition_date_column": "default.test_kylin_fact.cal_dt",
-    "partition_date_start": 0,
-    "cube_partition_type": "APPEND"
-  },
-  "dimensions": [
-    {
-      "name": "cal_dt",
-      "column": ["edw.test_cal_dt.cal_dt"],
-      "derived": ["week_beg_dt"]
-    },
-    {
-      "name": "category",
-      "column": ["default.test_category_groupings.meta_categ_name", "default.test_category_groupings.categ_lvl2_name", "default.test_category_groupings.categ_lvl3_name"],
-      "derived": ["USER_DEFINED_FIELD1", "USER_DEFINED_FIELD3", "UPD_DATE", "UPD_USER"],
-      "hierarchy": true
-    },
-    {
-      "name": "lstg_format_name",
-      "column": ["default.test_kylin_fact.lstg_format_name"]
-    },
-    {
-      "name": "site_id",
-      "column": ["edw.test_sites.site_id"],
-      "derived": ["site_name", "cre_user"]
-    },
-    {
-      "name": "seller_type_cd",
-<<<<<<< HEAD
-      "column": ["test_seller_type_dim.seller_type_cd"],
-=======
-      "column": ["edw.test_seller_type_dim.slr_segment_cd"],
->>>>>>> a8311d2e
-      "derived": ["seller_type_desc"]
-    },
-    {
-      "name": "seller_id",
-      "column": ["default.test_kylin_fact.seller_id"]
-    }
-  ],
-  "measures": [
-    {
-      "id": "1",
-      "name": "gmv_sum",
-      "function": {
-        "expression": "sum",
-        "returntype": "decimal",
-        "parameter": {
-          "type": "column",
-          "value": "price"
-        }
-      }
-    },
-    {
-      "id": "2",
-      "name": "gmv_min",
-      "function": {
-        "expression": "min",
-        "returntype": "decimal",
-        "parameter": {
-          "type": "column",
-          "value": "price"
-        }
-      }
-    },
-    {
-      "id": "3",
-      "name": "gmv_max",
-      "function": {
-        "expression": "max",
-        "returntype": "decimal",
-        "parameter": {
-          "type": "column",
-          "value": "price"
-        }
-      }
-    },
-    {
-      "id": "4",
-      "name": "trans_cnt",
-      "function": {
-        "expression": "count",
-        "returntype": "bigint",
-        "parameter": {
-          "type": "constant",
-          "value": "1"
-        }
-      }
-    }
-  ],
-  "rowkey":{
-    "rowkey_columns": [
-      { "column": "seller_id",        "length": 18,  "mandatory": "true" },
-      { "column": "cal_dt",           "dictionary": "date(yyyy-mm-dd)" },
-      { "column": "leaf_categ_id",    "dictionary": "string" },
-      { "column": "meta_categ_name",  "dictionary": "string" },
-      { "column": "categ_lvl2_name",  "dictionary": "string" },
-      { "column": "categ_lvl3_name",  "dictionary": "string" },
-      { "column": "lstg_format_name", "length": 12  },
-      { "column": "lstg_site_id",     "dictionary": "string" },
-      { "column": "slr_segment_cd",   "dictionary": "string" }
-    ],
-	"aggregation_groups": [
-	  ["leaf_categ_id","meta_categ_name","categ_lvl2_name","categ_lvl3_name","cal_dt"]
-	]
-  },
-  "hbase_mapping": {
-    "column_family": [
-      {
-        "name": "f1",
-        "columns": [
-          {
-            "qualifier": "m",
-            "measure_refs": [
-              "gmv_sum",
-              "gmv_min",
-              "gmv_max",
-              "trans_cnt"
-            ]
-          }
-        ]
-      }
-    ]
-  }
-}
+{
+  "uuid": "a24ca905-1fc6-4f67-985c-38fa5aeafd92",
+  "name": "test_kylin_cube_with_slr_desc",
+  "model_name": "test_kylin_with_slr_model_desc",
+  "filter_condition": null,
+  "cube_partition_desc": {
+    "partition_date_column": "default.test_kylin_fact.cal_dt",
+    "partition_date_start": 0,
+    "cube_partition_type": "APPEND"
+  },
+  "dimensions": [
+    {
+      "name": "cal_dt",
+      "column": ["edw.test_cal_dt.cal_dt"],
+      "derived": ["week_beg_dt"]
+    },
+    {
+      "name": "category",
+      "column": ["default.test_category_groupings.meta_categ_name", "default.test_category_groupings.categ_lvl2_name", "default.test_category_groupings.categ_lvl3_name"],
+      "derived": ["USER_DEFINED_FIELD1", "USER_DEFINED_FIELD3", "UPD_DATE", "UPD_USER"],
+      "hierarchy": true
+    },
+    {
+      "name": "lstg_format_name",
+      "column": ["default.test_kylin_fact.lstg_format_name"]
+    },
+    {
+      "name": "site_id",
+      "column": ["edw.test_sites.site_id"],
+      "derived": ["site_name", "cre_user"]
+    },
+    {
+      "name": "seller_type_cd",
+      "column": ["edw.test_seller_type_dim.seller_type_cd"],
+      "derived": ["seller_type_desc"]
+    },
+    {
+      "name": "seller_id",
+      "column": ["default.test_kylin_fact.seller_id"]
+    }
+  ],
+  "measures": [
+    {
+      "id": "1",
+      "name": "gmv_sum",
+      "function": {
+        "expression": "sum",
+        "returntype": "decimal",
+        "parameter": {
+          "type": "column",
+          "value": "price"
+        }
+      }
+    },
+    {
+      "id": "2",
+      "name": "gmv_min",
+      "function": {
+        "expression": "min",
+        "returntype": "decimal",
+        "parameter": {
+          "type": "column",
+          "value": "price"
+        }
+      }
+    },
+    {
+      "id": "3",
+      "name": "gmv_max",
+      "function": {
+        "expression": "max",
+        "returntype": "decimal",
+        "parameter": {
+          "type": "column",
+          "value": "price"
+        }
+      }
+    },
+    {
+      "id": "4",
+      "name": "trans_cnt",
+      "function": {
+        "expression": "count",
+        "returntype": "bigint",
+        "parameter": {
+          "type": "constant",
+          "value": "1"
+        }
+      }
+    }
+  ],
+  "rowkey":{
+    "rowkey_columns": [
+      { "column": "seller_id",        "length": 18,  "mandatory": "true" },
+      { "column": "cal_dt",           "dictionary": "date(yyyy-mm-dd)" },
+      { "column": "leaf_categ_id",    "dictionary": "string" },
+      { "column": "meta_categ_name",  "dictionary": "string" },
+      { "column": "categ_lvl2_name",  "dictionary": "string" },
+      { "column": "categ_lvl3_name",  "dictionary": "string" },
+      { "column": "lstg_format_name", "length": 12  },
+      { "column": "lstg_site_id",     "dictionary": "string" },
+      { "column": "slr_segment_cd",   "dictionary": "string" }
+    ],
+	"aggregation_groups": [
+	  ["leaf_categ_id","meta_categ_name","categ_lvl2_name","categ_lvl3_name","cal_dt"]
+	]
+  },
+  "hbase_mapping": {
+    "column_family": [
+      {
+        "name": "f1",
+        "columns": [
+          {
+            "qualifier": "m",
+            "measure_refs": [
+              "gmv_sum",
+              "gmv_min",
+              "gmv_max",
+              "trans_cnt"
+            ]
+          }
+        ]
+      }
+    ]
+  }
+}