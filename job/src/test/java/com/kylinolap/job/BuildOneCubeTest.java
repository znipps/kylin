--- conflicted
+++ resolved
@@ -25,80 +25,55 @@
 
 public class BuildOneCubeTest extends BuildCubeWithEngineTest {
 
-	@Before
-	public void before() throws Exception {
+    @Before
+    public void before() throws Exception {
 
-<<<<<<< HEAD
-		String confPaths = System.getenv("KYLIN_HBASE_CONF_PATH");
-		System.out.println("The conf paths is " + confPaths);
-		String[] paths = confPaths.split(":");
-		for (String path : paths) {
-			if (!StringUtils.isEmpty(path)) {
-				try {
-					ClasspathUtil
-							.addClasspath(new File(path).getAbsolutePath());
-				} catch (Exception e) {
-					System.out.println(e.getLocalizedMessage());
-					System.out.println(e.getStackTrace());
-				}
-			}
-		}
-=======
+        String confPaths = System.getenv("KYLIN_HBASE_CONF_PATH");
+        System.out.println("The conf paths is " + confPaths);
+        String[] paths = confPaths.split(":");
+        for (String path : paths) {
+            if (!StringUtils.isEmpty(path)) {
+                try {
+                    ClasspathUtil.addClasspath(new File(path).getAbsolutePath());
+                } catch (Exception e) {
+                    System.out.println(e.getLocalizedMessage());
+                    System.out.println(e.getStackTrace());
+                }
+            }
+        }
+
         this.createTestMetadata();
         initEnv();
->>>>>>> ce1f5e1e
 
-		this.createTestMetadata();
-		initEnv(false);
+        engineConfig = new JobEngineConfig(KylinConfig.getInstanceFromEnv());
+        jobManager = new JobManager("Build_One_Cube_Engine", engineConfig);
+        jobManager.deleteAllJobs();
+    }
 
-<<<<<<< HEAD
-		engineConfig = new JobEngineConfig(KylinConfig.getInstanceFromEnv());
-		jobManager = new JobManager("Build_One_Cube_Engine", engineConfig);
-		jobManager.deleteAllJobs();
-	}
-=======
     @After
     public void after() throws IOException {
-        //remove all other cubes to keep it clean
+        // remove all other cubes to keep it clean
         CubeManager cubeManager = CubeManager.getInstance(KylinConfig.getInstanceFromEnv());
         for (CubeInstance cubeInstance : cubeManager.listAllCubes()) {
-            if (!cubeInstance.getName().equalsIgnoreCase("test_kylin_cube_without_slr_empty") &&
-                    !cubeInstance.getName().equalsIgnoreCase("test_kylin_cube_with_slr_empty"))
-                cubeManager.dropCube(cubeInstance.getName(),false);
+            if (!cubeInstance.getName().equalsIgnoreCase("test_kylin_cube_without_slr_empty") && !cubeInstance.getName().equalsIgnoreCase("test_kylin_cube_with_slr_empty"))
+                cubeManager.dropCube(cubeInstance.getName(), false);
         }
     }
->>>>>>> ce1f5e1e
 
-	@After
-	public void after() throws IOException {
-		// remove all other cubes to keep it clean
-		CubeManager cubeManager = CubeManager.getInstance(KylinConfig
-				.getInstanceFromEnv());
-		for (CubeInstance cubeInstance : cubeManager.listAllCubes()) {
-			if (!cubeInstance.getName().equalsIgnoreCase(
-					"test_kylin_cube_without_slr_empty")
-					&& !cubeInstance.getName().equalsIgnoreCase(
-							"test_kylin_cube_with_slr_empty"))
-				cubeManager.dropCube(cubeInstance.getName());
-		}
-	}
+    @Test
+    public void testCubes() throws Exception {
+        // start job schedule engine
+        this.prepareTestData("inner");// default settings;
+        // buildOneCube();
+    }
 
-	@Test
-	public void testCubes() throws Exception {
-		// start job schedule engine
-		this.prepareTestData("inner");// default settings;
-		// buildOneCube();
-	}
+    private void buildOneCube() throws Exception {
+        jobManager.startJobEngine(10);
+        ArrayList<String> jobs = new ArrayList<String>();
 
-	@SuppressWarnings("unused")
-	private void buildOneCube() throws Exception {
-		jobManager.startJobEngine(10);
-		ArrayList<String> jobs = new ArrayList<String>();
+        jobs.addAll(this.submitJob("test_kylin_cube_without_slr_empty", 0, 0, CubeBuildTypeEnum.BUILD));
 
-		jobs.addAll(this.submitJob("test_kylin_cube_without_slr_empty", 0, 0,
-				CubeBuildTypeEnum.BUILD));
-
-		waitCubeBuilt(jobs);
-		jobManager.stopJobEngine();
-	}
+        waitCubeBuilt(jobs);
+        jobManager.stopJobEngine();
+    }
 }