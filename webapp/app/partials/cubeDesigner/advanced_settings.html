<div>
    <div class="form-group">
        <h4 style="margin-left:42px">Aggregation Groups</h4>
        <table style="margin-left:42px; width:92%"
               ng-if="cubeMetaFrame.rowkey.aggregation_groups.length > 0"
               class="table table-hover list">
            <tr class="row">
                <th class="col-xs-1">ID</th>
                <th class="col-xs-10">Aggregation Groups</th>
                <th ng-if="state.mode=='edit'" class="col-xs-1"></th>
            </tr>

            <tr ng-repeat="aggregation_groups in cubeMetaFrame.rowkey.aggregation_groups" class="row">
                <td class="col-xs-1">
                    <!-- ID -->
                    <b>{{($index + 1)}}</b>
                </td>
                <td class="col-xs-11">
                    <!-- Dimensions -->
                    <select ng-if="state.mode=='edit'" style="width: 100%"
                            ng-model="aggregation_groups" required chosen multiple
                            ng-change="refreshAggregationGroup(cubeMetaFrame.rowkey.aggregation_groups, $index, aggregation_groups)"
                            ng-options="rowkey_column.column as rowkey_column.column for rowkey_column in cubeMetaFrame.rowkey.rowkey_columns">
                    </select>
                    <p ng-if="state.mode=='view'" style="word-wrap: break-word; word-break: normal;max-width: 1000px ">{{aggregation_groups}}</p>
                </td>
                <td ng-if="state.mode=='edit'" class="col-xs-1">
                    <button class="btn btn-xs btn-info"
                            ng-click="removeElement(cubeMetaFrame.rowkey.aggregation_groups, aggregation_groups)"><i
                            class="fa fa-minus"></i>
                    </button>
                </td>
            </tr>
        </table>

        <button class="btn btn-sm btn-info" style="margin-left:42px" ng-click="addNewAggregationGroup()"
                ng-show="state.mode=='edit'">New Aggregation Group<i class="fa fa-plus"></i>
        </button>


    </div>


    <div class="form-group">
        <h4 style="margin-left:42px">Rowkeys</h4>
        <table style="margin-left:42px; width:92%"
               ng-if="cubeMetaFrame.rowkey.rowkey_columns.length > 0"
               class="table table-hover list">
            <tr>
                <th>ID</th>
                <th>Column</th>
                <th>Length</th>
                <th>Dictionary</th>
                <th>Mandatory</th>
                <th ng-if="state.mode=='edit'"></th>
            </tr>

            <tr ng-repeat="rowkey_column in cubeMetaFrame.rowkey.rowkey_columns">
                <td>
                    <!-- ID -->
                    <b>{{($index + 1)}}</b>
                </td>
                <td>
                    <!--Column Name -->
                    <input type="text" placeholder="Column Name.." ng-if="state.mode=='edit'"
                           tooltip="rowkey column name.." tooltip-trigger="focus"
                           ng-model="rowkey_column.column" class="form-control">

                    <span ng-if="state.mode=='view'">{{rowkey_column.column}}</span>
                </td>
                <td>
                    <!--Column Length -->
                    <input type="text" placeholder="Column Length.." ng-if="state.mode=='edit'"
                           tooltip="rowkey column length.." tooltip-trigger="focus"
                           ng-model="rowkey_column.length" class="form-control">

                    <span ng-if="state.mode=='view'">{{rowkey_column.length}}</span>
                </td>
                <td>
                    <!--Use Dictionary-->
                    <div>
                        <select ng-if="state.mode=='edit'"
                                chosen ng-model="rowkey_column.dictionary"
                                ng-options="dt as dt for dt in dictionaries">
                            <option value="">-- choose dictionary --</option>
                        </select>

                        <span ng-if="state.mode=='view'">{{rowkey_column.dictionary}}</span>
                    </div>
                </td>
                <td>
                    <!-- Mandatory -->
                    <button type="button " ng-if="state.mode=='edit'"
                            class="btn btn-xs btn-default {{rowkey_column.mandatory? 'active':''}}"
                            ng-model="rowkey_column.mandatory"
                            btn-checkbox btn-checkbox-true="true" btn-checkbox-false="false">
                        {{rowkey_column.mandatory? 'Y':'N'}}
                    </button>

                    <span ng-if="state.mode=='view'">{{rowkey_column.mandatory? 'Y':'N'}}</span>
                </td>
                <td ng-if="state.mode=='edit'">
                    <button class="btn btn-xs btn-info"
                            ng-click="removeElement(cubeMetaFrame.rowkey.rowkey_columns, rowkey_column)"><i
                            class="fa fa-minus"></i>
                    </button>
                </td>
            </tr>
        </table>

        <button class="btn btn-sm btn-info" style="margin-left:42px"
<<<<<<< HEAD
                ng-click="addNewRowkeyColumn()" ng-show="state.mode=='edit'">New Rowkey Column<i
                    class="fa fa-plus"></i></button>
=======
                ng-click="addNewRowkeyColumn()" ng-show="state.mode=='edit'">New RowkeyColumn<i class="fa fa-plus"></i></button>
>>>>>>> 86590d61
    </div>
</div>
<|MERGE_RESOLUTION|>--- conflicted
+++ resolved
@@ -109,11 +109,6 @@
         </table>
 
         <button class="btn btn-sm btn-info" style="margin-left:42px"
-<<<<<<< HEAD
-                ng-click="addNewRowkeyColumn()" ng-show="state.mode=='edit'">New Rowkey Column<i
-                    class="fa fa-plus"></i></button>
-=======
-                ng-click="addNewRowkeyColumn()" ng-show="state.mode=='edit'">New RowkeyColumn<i class="fa fa-plus"></i></button>
->>>>>>> 86590d61
+                ng-click="addNewRowkeyColumn()" ng-show="state.mode=='edit'">New Rowkey Column<i class="fa fa-plus"></i></button>
     </div>
 </div>
